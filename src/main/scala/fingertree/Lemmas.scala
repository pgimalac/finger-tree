package fingertree

import stainless.lang._
import stainless.collection._
import stainless.proof._

<<<<<<< HEAD
object ListLemmas {
  def associativeToListL[T, M](
      l1: List[Node[T, M]],
      l2: List[Node[T, M]],
      depth: BigInt
  )(implicit m: Measure[T, M]): Boolean = {
    require(
      depth >= 0
        && l1.forall(_.isWellFormed(depth))
        && l2.forall(_.isWellFormed(depth))
    )
    forallConcat(l1, l2, _.isWellFormed(depth))
    Helpers.toListL(l1 ++ l2, depth) ==
      Helpers.toListL(l1, depth) ++ Helpers.toListL(l2, depth) because {
        l1 match {
          case Cons(h, t) =>
            associativeToListL(t, l2, depth)
            associativeConcat(
              h.toListL(depth),
              Helpers.toListL(t, depth),
              Helpers.toListL(l2, depth)
            )
          case Nil() => Helpers.toListL(l1, depth) == Nil[T]()
        }
      }
  }.holds

  def associativeToListR[T, M](
      l1: List[Node[T, M]],
      l2: List[Node[T, M]],
      depth: BigInt
  )(implicit m: Measure[T, M]): Boolean = {
    require(
      depth >= 0
        && l1.forall(_.isWellFormed(depth))
        && l2.forall(_.isWellFormed(depth))
    )
    forallConcat(l1, l2, _.isWellFormed(depth))
    Helpers.toListR(l1 ++ l2, depth) ==
      Helpers.toListR(l2, depth) ++ Helpers.toListR(l1, depth) because {
        l1 match {
          case Cons(h, t) =>
            associativeToListR(t, l2, depth)
            associativeConcat(
              Helpers.toListR(l2, depth),
              Helpers.toListR(t, depth),
              h.toListR(depth)
            )
          case Nil() => Helpers.toListR(l1, depth) == Nil[T]()
        }
      }
  }.holds
=======
/// This file contains various lemmas used in proofs in the other files.
/// It is split in two different objets:
/// - ListLemmas contains lemmas which are strictly related to stainless'
///   List type
/// - FingerTreeLemmas contains lemmas about the custom types defined in the
///   other files
>>>>>>> 0839e334

object ListLemmas {
  /// Proves the associativity of List's concat operation on 3 elements
  def associativeConcat[T](
      l1: List[T],
      l2: List[T],
      l3: List[T]
  ): Boolean = {
    (l1 ++ l2) ++ l3 == l1 ++ (l2 ++ l3) because {
      l1 match {
        case Nil()      => trivial
        case Cons(h, t) => associativeConcat(t, l2, l3)
      }
    }
  }.holds

  /// Proves the associativity of List's concat operation on 4 elements
  def associativeConcat[T](
      l1: List[T],
      l2: List[T],
      l3: List[T],
      l4: List[T]
  ): Boolean = {
    val res = (l1 ++ l2) ++ (l3 ++ l4)
    res == ((l1 ++ l2) ++ l3) ++ l4
    && res == (l1 ++ (l2 ++ l3)) ++ l4
    && res == l1 ++ ((l2 ++ l3) ++ l4)
    && res == l1 ++ (l2 ++ (l3 ++ l4)) because {
      l1 match {
        case Nil()      => associativeConcat(l2, l3, l4)
        case Cons(h, t) => associativeConcat(t, l2, l3, l4)
      }
    }
  }.holds

  /// Proves that if two lists verify a predicate for all elements then
  /// their concatenation also does
  def forallConcat[T](
      l1: List[T],
      l2: List[T],
      p: T => Boolean
  ): Boolean = {
    require(l1.forall(p) && l2.forall(p))
    (l1 ++ l2).forall(p) because {
      l1 match {
        case Nil()      => l2.forall(p)
        case Cons(h, t) => p(h) && forallConcat(t, l2, p)
      }
    }
  }.holds

  /// Proves that the last element of the concatenation of a List with a
  /// non-empty List is the last element of the second List
  def lastConcat[T](l1: List[T], l2: List[T]): Boolean = {
    require(!l2.isEmpty)
    (l1 ++ l2).lastOption == l2.lastOption because {
      l1 match {
        case Nil()      => l1 ++ l2 == l2
        case Cons(h, t) => lastConcat(t, l2)
      }
    }
  }.holds

  /// Proves that the first element of the concatenation of a non-empty List
  /// with a List is the first element of the first List
  def headConcat[T](l1: List[T], l2: List[T]): Boolean = {
    require(!l1.isEmpty)
    (l1 ++ l2).head == l1.head
  }.holds

  /// Proves that the tail of the concatenation of a non-empty List with a List
  /// is the concatenation of the tail of the first List with the second List
  def tailConcat[T](l1: List[T], l2: List[T]): Boolean = {
    require(!l1.isEmpty)
    (l1 ++ l2).tail == l1.tail ++ l2
  }.holds

  /// Proves that appending to the concatenation of two Lists is equivalent to
  /// appending to the second List and then concatenating both Lists
  def appendConcat[T](l1: List[T], l2: List[T], e: T): Boolean = {
    l1 ++ (l2 :+ e) == (l1 ++ l2) :+ e because {
      l1 match {
        case Cons(h, t) => appendConcat(t, l2, e)
        case Nil()      => trivial
      }
    }
  }.holds

  /// Proves that appending an element to a List and then reversing is
  /// equivalent to preprending to the reverse of the List
  def reverseAppend[T](l1: List[T], e: T): Boolean = {
    (l1 :+ e).reverse == e :: l1.reverse because {
      l1 match {
        case Cons(h, t) => reverseAppend(t, e)
        case Nil()      => trivial
      }
    }
  }.holds

  /// Proves that reverse is a symmetrical operation
  def reverseSymmetry[T](l1: List[T]): Boolean = {
    l1.reverse.reverse == l1 because {
      l1 match {
        case Cons(h, t) =>
          reverseSymmetry(t)
          reverseAppend(t.reverse, h)
        case Nil() => trivial
      }
    }
  }.holds

  /// Proves that reversing the concatenation of two Lists is equivalent to
  /// concatenating the reverse of the second List with the reverse of the
  /// first
  def reverseConcat[T](l1: List[T], l2: List[T]): Boolean = {
    (l1 ++ l2).reverse == l2.reverse ++ l1.reverse because {
      l1 match {
        case Cons(h, t) =>
          appendConcat(l2.reverse, t.reverse, h)
          reverseConcat(t, l2)
        case Nil() => trivial
      }
    }
  }.holds

  /// Proves that the last element of a List to which we appended an element
  /// is the appended element.
  def appendLast[T](l: List[T], e: T): Boolean = {
    (l :+ e).lastOption == Some[T](e) because {
      l match {
        case Nil()      => trivial
        case Cons(_, t) => appendLast(t, e)
      }
    }
  }.holds

  /// Proves that the last element of a reversed List is the first element of
  /// the initial List
  def reverseHead[T](l: List[T]): Boolean = {
    l.reverse.lastOption == l.headOption because {
      l match {
        case Cons(h, t) =>
          check(l.reverse == t.reverse :+ h)
          appendLast(t.reverse, h)
        case Nil() => trivial
      }
    }
  }.holds
}

object FingerTreeLemmas {
<<<<<<< HEAD
  def nodesToListRReverse[T, M](node: Node[T, M], depth: BigInt)(implicit
      m: Measure[T, M]
  ): Boolean = {
=======
  /// Proves that the Helper.toListL operation distributes with the
  /// List concatenation
  def distributeToListLConcat[T](
      l1: List[Node[T]],
      l2: List[Node[T]],
      depth: BigInt
  ): Boolean = {
    require(
      depth >= 0
        && l1.forall(_.isWellFormed(depth))
        && l2.forall(_.isWellFormed(depth))
    )
    ListLemmas.forallConcat(l1, l2, _.isWellFormed(depth))
    Helpers.toListL(l1 ++ l2, depth) ==
      Helpers.toListL(l1, depth) ++ Helpers.toListL(l2, depth) because {
        l1 match {
          case Cons(h, t) =>
            distributeToListLConcat(t, l2, depth)
            ListLemmas.associativeConcat(
              h.toListL(depth),
              Helpers.toListL(t, depth),
              Helpers.toListL(l2, depth)
            )
          case Nil() => Helpers.toListL(l1, depth) == Nil[T]()
        }
      }
  }.holds

  /// Proves that the Helper.toListR operation distributes with the
  /// List concatenation
  def distributeToListRConcat[T](
      l1: List[Node[T]],
      l2: List[Node[T]],
      depth: BigInt
  ): Boolean = {
    require(
      depth >= 0
        && l1.forall(_.isWellFormed(depth))
        && l2.forall(_.isWellFormed(depth))
    )
    ListLemmas.forallConcat(l1, l2, _.isWellFormed(depth))
    Helpers.toListR(l1 ++ l2, depth) ==
      Helpers.toListR(l2, depth) ++ Helpers.toListR(l1, depth) because {
        l1 match {
          case Cons(h, t) =>
            distributeToListRConcat(t, l2, depth)
            ListLemmas.associativeConcat(
              Helpers.toListR(l2, depth),
              Helpers.toListR(t, depth),
              h.toListR(depth)
            )
          case Nil() => Helpers.toListR(l1, depth) == Nil[T]()
        }
      }
  }.holds

  /// Proves that Node.toListL is equivalent to the reverse of Node.toListR
  def nodesToListRReverse[T](node: Node[T], depth: BigInt): Boolean = {
>>>>>>> 0839e334
    require(depth >= 0 && node.isWellFormed(depth))
    node.toListL(depth) == node.toListR(depth).reverse because
      ListLemmas.reverseSymmetry(node.toListL(depth))
  }.holds

<<<<<<< HEAD
  def nodeListToListRReverse[T, M](
      elems: List[Node[T, M]],
=======
  /// Proves that Helpers.toListL is equivalent to the reverse
  /// of Helpers.toListR
  def nodeListToListRReverse[T](
      elems: List[Node[T]],
>>>>>>> 0839e334
      depth: BigInt
  )(implicit m: Measure[T, M]): Boolean = {
    require(depth >= 0 && elems.forall(_.isWellFormed(depth)))
    Helpers.toListL(elems, depth) ==
      Helpers.toListR(elems, depth).reverse because
      ListLemmas.reverseSymmetry(Helpers.toListL(elems, depth))
  }.holds

<<<<<<< HEAD
  def digitToListRReverse[T, M](digit: Digit[T, M], depth: BigInt)(implicit
      m: Measure[T, M]
  ): Boolean = {
=======
  /// Proves that Digit.toListL is equivalent to the reverse of Digit.toListR
  def digitToListRReverse[T](digit: Digit[T], depth: BigInt): Boolean = {
>>>>>>> 0839e334
    require(depth >= 0 && digit.isWellFormed(depth))
    digit.toListL(depth) == digit.toListR(depth).reverse because
      ListLemmas.reverseSymmetry(digit.toListL(depth))
  }.holds

<<<<<<< HEAD
  def treeToListRReverse[T, M](
      tree: FingerTree[T, M],
      depth: BigInt
  )(implicit m: Measure[T, M]): Boolean = {
=======
  /// Proves that FingerTree.toListL is equivalent to the reverse of
  /// FingerTree.toListR
  def treeToListRReverse[T](tree: FingerTree[T], depth: BigInt): Boolean = {
>>>>>>> 0839e334
    require(depth >= 0 && tree.isWellFormed(depth))
    tree.toListL(depth) == tree.toListR(depth).reverse because
      ListLemmas.reverseSymmetry(tree.toListL(depth))
  }.holds

<<<<<<< HEAD
  def headTailConcatL[T, M](digit: Digit[T, M], depth: BigInt)(implicit
      m: Measure[T, M]
  ): Boolean = {
=======
  /// Proves that concatenating Digit.headL.toListL and Digit.tailL.toListL
  /// is equivalent to Digit.toListL
  def headTailConcatL[T](digit: Digit[T], depth: BigInt): Boolean = {
>>>>>>> 0839e334
    require(depth >= 0 && digit.isWellFormed(depth))
    val tailList = digit.tailL(depth) match {
      case Some(tail) => tail.toListL(depth)
      case None()     => List()
    }
    digit.toListL(depth) ==
      digit.headL(depth).toListL(depth) ++ tailList because {
        digit match {
          case Digit1(a)    => trivial
          case Digit2(a, b) => trivial
          case Digit3(a, b, c) =>
            ListLemmas.associativeConcat(
              a.toListL(depth),
              b.toListL(depth),
              c.toListL(depth)
            )
          case Digit4(a, b, c, d) =>
            ListLemmas.associativeConcat(
              a.toListL(depth),
              b.toListL(depth),
              c.toListL(depth),
              d.toListL(depth)
            )
        }
      }
  }.holds

<<<<<<< HEAD
  def headTailConcatR[T, M](digit: Digit[T, M], depth: BigInt)(implicit
      m: Measure[T, M]
  ): Boolean = {
=======
  /// Proves that concatenating Digit.headR.toListR and Digit.tailR.toListR
  /// is equivalent to Digit.toListR
  def headTailConcatR[T](digit: Digit[T], depth: BigInt): Boolean = {
>>>>>>> 0839e334
    require(depth >= 0 && digit.isWellFormed(depth))
    val tailList = digit.tailR(depth) match {
      case Some(tail) => tail.toListR(depth)
      case None()     => List()
    }
    digit.toListR(depth) ==
      digit.headR(depth).toListR(depth) ++ tailList because {
        digit match {
          case Digit1(a)    => trivial
          case Digit2(a, b) => trivial
          case Digit3(a, b, c) =>
            ListLemmas.associativeConcat(
              c.toListR(depth),
              b.toListR(depth),
              a.toListR(depth)
            )
          case Digit4(a, b, c, d) =>
            ListLemmas.associativeConcat(
              d.toListR(depth),
              c.toListR(depth),
              b.toListR(depth),
              a.toListR(depth)
            )
        }
      }
  }.holds
}<|MERGE_RESOLUTION|>--- conflicted
+++ resolved
@@ -4,67 +4,12 @@
 import stainless.collection._
 import stainless.proof._
 
-<<<<<<< HEAD
-object ListLemmas {
-  def associativeToListL[T, M](
-      l1: List[Node[T, M]],
-      l2: List[Node[T, M]],
-      depth: BigInt
-  )(implicit m: Measure[T, M]): Boolean = {
-    require(
-      depth >= 0
-        && l1.forall(_.isWellFormed(depth))
-        && l2.forall(_.isWellFormed(depth))
-    )
-    forallConcat(l1, l2, _.isWellFormed(depth))
-    Helpers.toListL(l1 ++ l2, depth) ==
-      Helpers.toListL(l1, depth) ++ Helpers.toListL(l2, depth) because {
-        l1 match {
-          case Cons(h, t) =>
-            associativeToListL(t, l2, depth)
-            associativeConcat(
-              h.toListL(depth),
-              Helpers.toListL(t, depth),
-              Helpers.toListL(l2, depth)
-            )
-          case Nil() => Helpers.toListL(l1, depth) == Nil[T]()
-        }
-      }
-  }.holds
-
-  def associativeToListR[T, M](
-      l1: List[Node[T, M]],
-      l2: List[Node[T, M]],
-      depth: BigInt
-  )(implicit m: Measure[T, M]): Boolean = {
-    require(
-      depth >= 0
-        && l1.forall(_.isWellFormed(depth))
-        && l2.forall(_.isWellFormed(depth))
-    )
-    forallConcat(l1, l2, _.isWellFormed(depth))
-    Helpers.toListR(l1 ++ l2, depth) ==
-      Helpers.toListR(l2, depth) ++ Helpers.toListR(l1, depth) because {
-        l1 match {
-          case Cons(h, t) =>
-            associativeToListR(t, l2, depth)
-            associativeConcat(
-              Helpers.toListR(l2, depth),
-              Helpers.toListR(t, depth),
-              h.toListR(depth)
-            )
-          case Nil() => Helpers.toListR(l1, depth) == Nil[T]()
-        }
-      }
-  }.holds
-=======
 /// This file contains various lemmas used in proofs in the other files.
 /// It is split in two different objets:
 /// - ListLemmas contains lemmas which are strictly related to stainless'
 ///   List type
 /// - FingerTreeLemmas contains lemmas about the custom types defined in the
 ///   other files
->>>>>>> 0839e334
 
 object ListLemmas {
   /// Proves the associativity of List's concat operation on 3 elements
@@ -216,18 +161,13 @@
 }
 
 object FingerTreeLemmas {
-<<<<<<< HEAD
-  def nodesToListRReverse[T, M](node: Node[T, M], depth: BigInt)(implicit
-      m: Measure[T, M]
-  ): Boolean = {
-=======
   /// Proves that the Helper.toListL operation distributes with the
   /// List concatenation
-  def distributeToListLConcat[T](
-      l1: List[Node[T]],
-      l2: List[Node[T]],
+  def distributeToListLConcat[T, M](
+      l1: List[Node[T, M]],
+      l2: List[Node[T, M]],
       depth: BigInt
-  ): Boolean = {
+  )(implicit m: Measure[T, M]): Boolean = {
     require(
       depth >= 0
         && l1.forall(_.isWellFormed(depth))
@@ -251,11 +191,11 @@
 
   /// Proves that the Helper.toListR operation distributes with the
   /// List concatenation
-  def distributeToListRConcat[T](
-      l1: List[Node[T]],
-      l2: List[Node[T]],
+  def distributeToListRConcat[T, M](
+      l1: List[Node[T, M]],
+      l2: List[Node[T, M]],
       depth: BigInt
-  ): Boolean = {
+  )(implicit m: Measure[T, M]): Boolean = {
     require(
       depth >= 0
         && l1.forall(_.isWellFormed(depth))
@@ -278,22 +218,18 @@
   }.holds
 
   /// Proves that Node.toListL is equivalent to the reverse of Node.toListR
-  def nodesToListRReverse[T](node: Node[T], depth: BigInt): Boolean = {
->>>>>>> 0839e334
+  def nodesToListRReverse[T, M](node: Node[T, M], depth: BigInt)(implicit
+      m: Measure[T, M]
+  ): Boolean = {
     require(depth >= 0 && node.isWellFormed(depth))
     node.toListL(depth) == node.toListR(depth).reverse because
       ListLemmas.reverseSymmetry(node.toListL(depth))
   }.holds
 
-<<<<<<< HEAD
+  /// Proves that Helpers.toListL is equivalent to the reverse
+  /// of Helpers.toListR
   def nodeListToListRReverse[T, M](
       elems: List[Node[T, M]],
-=======
-  /// Proves that Helpers.toListL is equivalent to the reverse
-  /// of Helpers.toListR
-  def nodeListToListRReverse[T](
-      elems: List[Node[T]],
->>>>>>> 0839e334
       depth: BigInt
   )(implicit m: Measure[T, M]): Boolean = {
     require(depth >= 0 && elems.forall(_.isWellFormed(depth)))
@@ -302,43 +238,31 @@
       ListLemmas.reverseSymmetry(Helpers.toListL(elems, depth))
   }.holds
 
-<<<<<<< HEAD
+  /// Proves that Digit.toListL is equivalent to the reverse of Digit.toListR
   def digitToListRReverse[T, M](digit: Digit[T, M], depth: BigInt)(implicit
       m: Measure[T, M]
   ): Boolean = {
-=======
-  /// Proves that Digit.toListL is equivalent to the reverse of Digit.toListR
-  def digitToListRReverse[T](digit: Digit[T], depth: BigInt): Boolean = {
->>>>>>> 0839e334
     require(depth >= 0 && digit.isWellFormed(depth))
     digit.toListL(depth) == digit.toListR(depth).reverse because
       ListLemmas.reverseSymmetry(digit.toListL(depth))
   }.holds
 
-<<<<<<< HEAD
+  /// Proves that FingerTree.toListL is equivalent to the reverse of
+  /// FingerTree.toListR
   def treeToListRReverse[T, M](
       tree: FingerTree[T, M],
       depth: BigInt
   )(implicit m: Measure[T, M]): Boolean = {
-=======
-  /// Proves that FingerTree.toListL is equivalent to the reverse of
-  /// FingerTree.toListR
-  def treeToListRReverse[T](tree: FingerTree[T], depth: BigInt): Boolean = {
->>>>>>> 0839e334
     require(depth >= 0 && tree.isWellFormed(depth))
     tree.toListL(depth) == tree.toListR(depth).reverse because
       ListLemmas.reverseSymmetry(tree.toListL(depth))
   }.holds
 
-<<<<<<< HEAD
+  /// Proves that concatenating Digit.headL.toListL and Digit.tailL.toListL
+  /// is equivalent to Digit.toListL
   def headTailConcatL[T, M](digit: Digit[T, M], depth: BigInt)(implicit
       m: Measure[T, M]
   ): Boolean = {
-=======
-  /// Proves that concatenating Digit.headL.toListL and Digit.tailL.toListL
-  /// is equivalent to Digit.toListL
-  def headTailConcatL[T](digit: Digit[T], depth: BigInt): Boolean = {
->>>>>>> 0839e334
     require(depth >= 0 && digit.isWellFormed(depth))
     val tailList = digit.tailL(depth) match {
       case Some(tail) => tail.toListL(depth)
@@ -366,15 +290,11 @@
       }
   }.holds
 
-<<<<<<< HEAD
+  /// Proves that concatenating Digit.headR.toListR and Digit.tailR.toListR
+  /// is equivalent to Digit.toListR
   def headTailConcatR[T, M](digit: Digit[T, M], depth: BigInt)(implicit
       m: Measure[T, M]
   ): Boolean = {
-=======
-  /// Proves that concatenating Digit.headR.toListR and Digit.tailR.toListR
-  /// is equivalent to Digit.toListR
-  def headTailConcatR[T](digit: Digit[T], depth: BigInt): Boolean = {
->>>>>>> 0839e334
     require(depth >= 0 && digit.isWellFormed(depth))
     val tailList = digit.tailR(depth) match {
       case Some(tail) => tail.toListR(depth)
