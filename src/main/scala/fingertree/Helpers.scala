--- conflicted
+++ resolved
@@ -8,14 +8,10 @@
 /// with the definition of the types
 
 object Helpers {
-<<<<<<< HEAD
+  /// Converts a list of Nodes to a list of elements, from the left side
   def toListL[T, M](elems: List[Node[T, M]], depth: BigInt)(implicit
       m: Measure[T, M]
   ): List[T] = {
-=======
-  /// Converts a list of Nodes to a list of elements, from the left side
-  def toListL[T](elems: List[Node[T]], depth: BigInt): List[T] = {
->>>>>>> 0839e334
     require(depth >= 0 && elems.forall(_.isWellFormed(depth)))
     elems match {
       case Cons(head, tail) =>
@@ -25,14 +21,10 @@
     }
   }.ensuring(res => res.reverse == toListR(elems, depth))
 
-<<<<<<< HEAD
+  /// Converts a list of Nodes to a list of elements, from the right side
   def toListR[T, M](elems: List[Node[T, M]], depth: BigInt)(implicit
       m: Measure[T, M]
   ): List[T] = {
-=======
-  /// Converts a list of Nodes to a list of elements, from the right side
-  def toListR[T](elems: List[Node[T]], depth: BigInt): List[T] = {
->>>>>>> 0839e334
     require(depth >= 0 && elems.forall(_.isWellFormed(depth)))
     elems match {
       case Cons(head, tail) => toListR(tail, depth) ++ head.toListR(depth)
@@ -40,14 +32,10 @@
     }
   }
 
-<<<<<<< HEAD
+  /// Groups a List of Node to a single level deeper
   def toNodes[T, M](elems: List[Node[T, M]], depth: BigInt)(implicit
       m: Measure[T, M]
   ): List[Node[T, M]] = {
-=======
-  /// Groups a List of Node to a single level deeper
-  def toNodes[T](elems: List[Node[T]], depth: BigInt): List[Node[T]] = {
->>>>>>> 0839e334
     require(
       depth >= 0
         && elems.size >= 2
@@ -108,18 +96,11 @@
       && toListR(res, depth + 1) == toListR(elems, depth)
   )
 
-<<<<<<< HEAD
+  /// Builds a FingerTree from an optional prefix, a spine and a suffix
   def deepL[T, M](
       prefixTail: Option[Digit[T, M]],
       spine: FingerTree[T, M],
       suffix: Digit[T, M],
-=======
-  /// Builds a FingerTree from an optional prefix, a spine and a suffix
-  def deepL[T](
-      prefixTail: Option[Digit[T]],
-      spine: FingerTree[T],
-      suffix: Digit[T],
->>>>>>> 0839e334
       depth: BigInt
   )(implicit m: Measure[T, M]): FingerTree[T, M] = {
     require(
@@ -171,18 +152,11 @@
       }
   )
 
-<<<<<<< HEAD
+  /// Builds a FingerTree from a prefix, a spine and an optional suffix
   def deepR[T, M](
       prefix: Digit[T, M],
       spine: FingerTree[T, M],
       suffixTail: Option[Digit[T, M]],
-=======
-  /// Builds a FingerTree from a prefix, a spine and an optional suffix
-  def deepR[T](
-      prefix: Digit[T],
-      spine: FingerTree[T],
-      suffixTail: Option[Digit[T]],
->>>>>>> 0839e334
       depth: BigInt
   )(implicit m: Measure[T, M]): FingerTree[T, M] = {
     require(
