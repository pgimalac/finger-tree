package fingertree

import stainless.lang._
import stainless.collection._
import stainless.proof._

<<<<<<< HEAD
sealed trait FingerTree[T, M]:
=======
/// This file defines the data structure for the finger tree, the actual object
/// of interest in our project. Here, we define operations consisting of appending
/// to, removing from, and viewing from both ends of the tree, as well concatenating
/// two tree together. The case classes of FingerTree[T] are found at the end of
/// the file.

sealed trait FingerTree[T]:
>>>>>>> a5f8f46b

  /// ***INVARIANT FUNCTIONS*** ///

<<<<<<< HEAD
  def isWellFormed(depth: BigInt)(implicit m: Measure[T, M]): Boolean = {
=======
  /// Checks the invariant that the tree is composed of fully balanced
  /// subtrees of increasing depth at each progressive level
  def isWellFormed(depth: BigInt): Boolean = {
>>>>>>> a5f8f46b
    require(depth >= 0)

    this match {
      case Empty()       => true
      case Single(value) => value.isWellFormed(depth)
      case Deep(prefix, spine, suffix) =>
        prefix.isWellFormed(depth)
          && spine.isWellFormed(depth + 1)
          && suffix.isWellFormed(depth)
    }
  }

<<<<<<< HEAD
  def isWellFormed(implicit m: Measure[T, M]): Boolean =
=======
  /// A wrapper around isWellFormed(BigInt), starting the check from the
  /// top-most level of the tree
  def isWellFormed: Boolean =
>>>>>>> a5f8f46b
    this.isWellFormed(0)

  /// ***CONVERSION FUNCTIONS*** ///

<<<<<<< HEAD
  def toTreeL[T, M](
      elems: List[T]
  )(implicit m: Measure[T, M]): FingerTree[T, M] = {
=======
  /// Constructs a tree from a list, adding repeatedly to the left of the tree
  /// NOTE: This has the effect of reversing the ordering of the original list
  def toTreeL[T](elems: List[T]): FingerTree[T] = {
>>>>>>> a5f8f46b
    elems match {
      case Nil()      => Empty()
      case Cons(h, t) => toTreeL(t).addL(h)
    }
  }.ensuring(res =>
    res.isWellFormed
      && res.toListL() == elems
  )

<<<<<<< HEAD
  def toTreeR[T, M](
      elems: List[T]
  )(implicit m: Measure[T, M]): FingerTree[T, M] = {
=======
  /// Constructs a tree from a list, adding repeatedly to the right of the tree
  def toTreeR[T](elems: List[T]): FingerTree[T] = {
>>>>>>> a5f8f46b
    elems match {
      case Nil()      => Empty()
      case Cons(h, t) => toTreeR(t).addR(h)
    }
  }.ensuring(res =>
    res.isWellFormed
      && res.toListR() == elems
  )

<<<<<<< HEAD
  def toListL(depth: BigInt)(implicit m: Measure[T, M]): List[T] = {
=======
  /// Constructs a list from a tree, according to an in-order traversal
  def toListL(depth: BigInt): List[T] = {
>>>>>>> a5f8f46b
    require(depth >= 0 && this.isWellFormed(depth))

    this match {
      case Empty()   => Nil()
      case Single(a) => a.toListL(depth)
      case Deep(prefix, spine, suffix) => {
        ListLemmas.reverseConcat(
          prefix.toListL(depth),
          spine.toListL(depth + 1)
        )
        ListLemmas.reverseConcat(
          prefix.toListL(depth) ++ spine.toListL(depth + 1),
          suffix.toListL(depth)
        )
        ListLemmas.associativeConcat(
          suffix.toListR(depth),
          spine.toListR(depth + 1),
          prefix.toListR(depth)
        )

        prefix.toListL(depth) ++ spine.toListL(depth + 1)
          ++ suffix.toListL(depth)
      }
    }
  }.ensuring(res => res.reverse == this.toListR(depth))

<<<<<<< HEAD
  def toListL()(implicit m: Measure[T, M]): List[T] = {
=======
  /// A wrapper around toListL(BigInt), starting from the top-most level of the tree
  def toListL(): List[T] = {
>>>>>>> a5f8f46b
    require(this.isWellFormed)

    this.toListL(0)
  }.ensuring(res => res.reverse == this.toListR())

<<<<<<< HEAD
  def toListR(depth: BigInt)(implicit m: Measure[T, M]): List[T] = {
=======
  /// Constructs a list from a tree, according to a reversed in-order traversal
  def toListR(depth: BigInt): List[T] = {
>>>>>>> a5f8f46b
    require(depth >= 0 && this.isWellFormed(depth))

    this match {
      case Empty()   => Nil()
      case Single(a) => a.toListR(depth)
      case Deep(prefix, spine, suffix) =>
        suffix.toListR(depth) ++ spine.toListR(depth + 1)
          ++ prefix.toListR(depth)
    }
  }

<<<<<<< HEAD
  def toListR()(implicit m: Measure[T, M]): List[T] = {
=======
  /// A wrapper around toListR(BigInt), starting from the top-most level of the tree
  def toListR(): List[T] = {
>>>>>>> a5f8f46b
    require(this.isWellFormed)

    this.toListR(0)
  }

  /// ***3.2 DEQUE OPERATIONS*** ///

<<<<<<< HEAD
  private def addL(value: Node[T, M], depth: BigInt)(implicit
      m: Measure[T, M]
  ): FingerTree[T, M] = {
=======
  /// Adds a value to the left end of the tree
  private def addL(value: Node[T], depth: BigInt): FingerTree[T] = {
>>>>>>> a5f8f46b
    require(depth >= 0 && this.isWellFormed(depth) && value.isWellFormed(depth))

    this match {
      case Empty() => Single(value)
      case Single(existingValue) =>
        Deep(Digit1(value), Empty(), Digit1(existingValue))
      case Deep(Digit1(a), spine, suffix) => {
        ListLemmas.associativeConcat(
          value.toListL(depth),
          a.toListL(depth),
          spine.toListL(depth + 1),
          suffix.toListL(depth)
        )
        ListLemmas.associativeConcat(
          suffix.toListR(depth) ++ spine.toListR(depth + 1),
          a.toListR(depth),
          value.toListR(depth)
        )

        Deep(Digit2(value, a), spine, suffix)
      }
      case Deep(Digit2(a, b), spine, suffix) => {
        ListLemmas.associativeConcat(
          value.toListL(depth),
          a.toListL(depth),
          b.toListL(depth),
          spine.toListL(depth + 1)
        )
        ListLemmas.associativeConcat(
          value.toListL(depth),
          a.toListL(depth) ++ b.toListL(depth) ++ spine.toListL(depth + 1),
          suffix.toListL(depth)
        )
        ListLemmas.associativeConcat(
          suffix.toListR(depth) ++ spine.toListR(depth + 1),
          b.toListR(depth),
          a.toListR(depth),
          value.toListR(depth)
        )

        Deep(Digit3(value, a, b), spine, suffix)
      }
      case Deep(Digit3(a, b, c), spine, suffix) => {
        ListLemmas.associativeConcat(
          value.toListL(depth),
          a.toListL(depth),
          b.toListL(depth),
          c.toListL(depth)
        )
        ListLemmas.associativeConcat(
          value.toListL(depth),
          a.toListL(depth) ++ b.toListL(depth) ++ c.toListL(depth),
          spine.toListL(depth + 1),
          suffix.toListL(depth)
        )
        ListLemmas.associativeConcat(
          suffix.toListR(depth) ++ spine.toListR(depth + 1),
          c.toListR(depth) ++ b.toListR(depth) ++ a.toListR(depth),
          value.toListR(depth)
        )
        ListLemmas.associativeConcat(
          suffix.toListR(depth) ++ spine.toListR(depth + 1),
          c.toListR(depth) ++ b.toListR(depth),
          a.toListR(depth),
          value.toListR(depth)
        )

        Deep(Digit4(value, a, b, c), spine, suffix)
      }
      case Deep(Digit4(a, b, c, d), spine, suffix) => {
        ListLemmas.associativeConcat(
          value.toListL(depth),
          a.toListL(depth) ++ b.toListL(depth)
            ++ c.toListL(depth) ++ d.toListL(depth),
          spine.toListL(depth + 1),
          suffix.toListL(depth)
        )
        ListLemmas.associativeConcat(
          value.toListL(depth),
          a.toListL(depth) ++ b.toListL(depth) ++ c.toListL(depth),
          d.toListL(depth),
          spine.toListL(depth + 1)
        )
        ListLemmas.associativeConcat(
          value.toListL(depth),
          a.toListL(depth),
          b.toListL(depth),
          c.toListL(depth)
        )
        ListLemmas.associativeConcat(
          value.toListL(depth) ++ a.toListL(depth),
          b.toListL(depth) ++ c.toListL(depth),
          d.toListL(depth),
          spine.toListL(depth + 1)
        )
        ListLemmas.associativeConcat(
          suffix.toListR(depth),
          spine.toListR(depth + 1),
          d.toListR(depth) ++ c.toListR(depth) ++ b.toListR(depth)
        )
        ListLemmas.associativeConcat(
          suffix.toListR(depth) ++ spine.toListR(depth + 1),
          d.toListR(depth) ++ c.toListR(depth) ++ b.toListR(depth),
          a.toListR(depth),
          value.toListR(depth)
        )

        Deep(Digit2(value, a), spine.addL(Node3(b, c, d), depth + 1), suffix)
      }
    }
  }.ensuring(res =>
    res.isWellFormed(depth)
      && res.toListL(depth) == value.toListL(depth) ++ this.toListL(depth)
      && res.toListR(depth) == this.toListR(depth) ++ value.toListR(depth)
  )

<<<<<<< HEAD
  // preprends the list to the tree
  private def addL(elems: List[Node[T, M]], depth: BigInt)(implicit
      m: Measure[T, M]
  ): FingerTree[T, M] = {
=======
  // Prepends a list of values to the left end of the tree
  private def addL(elems: List[Node[T]], depth: BigInt): FingerTree[T] = {
>>>>>>> a5f8f46b
    require(
      depth >= 0
        && this.isWellFormed(depth)
        && elems.forall(_.isWellFormed(depth))
    )

    elems match {
      case Nil() => this
      case Cons(h, t) => {
        ListLemmas.associativeConcat(
          h.toListL(depth),
          Helpers.toListL(t, depth),
          this.toListL(depth)
        )
        ListLemmas.associativeConcat(
          this.toListR(depth),
          Helpers.toListR(t, depth),
          h.toListR(depth)
        )

        this.addL(t, depth).addL(h, depth)
      }
    }
  }.ensuring(res =>
    res.isWellFormed(depth)
      && res.toListL(depth) == Helpers.toListL(elems, depth) ++ this.toListL(depth)
      && res.toListR(depth) == this.toListR(depth) ++ Helpers.toListR(elems, depth)
  )

<<<<<<< HEAD
  def addL(value: T)(implicit m: Measure[T, M]): FingerTree[T, M] = {
=======
  /// A wrapper around addL(Node[T], BigInt) that begins from the root of the tree
  def addL(value: T): FingerTree[T] = {
>>>>>>> a5f8f46b
    require(this.isWellFormed)

    this.addL(Leaf(value), 0)
  }.ensuring(res =>
    res.isWellFormed
      && res.toListL(0) == value :: this.toListL(0)
      && res.toListR(0) == this.toListR(0) :+ value
  )

<<<<<<< HEAD
  private def addR(value: Node[T, M], depth: BigInt)(implicit
      m: Measure[T, M]
  ): FingerTree[T, M] = {
=======
  /// Adds a value to the right end of the tree
  private def addR(value: Node[T], depth: BigInt): FingerTree[T] = {
>>>>>>> a5f8f46b
    require(depth >= 0 && this.isWellFormed(depth) && value.isWellFormed(depth))

    this match {
      case Empty() => Single(value)
      case Single(existingValue) =>
        Deep(Digit1(existingValue), Empty(), Digit1(value))
      case Deep(prefix, spine, Digit1(a)) => {
        ListLemmas.associativeConcat(
          value.toListR(depth),
          a.toListR(depth),
          spine.toListR(depth + 1),
          prefix.toListR(depth)
        )
        ListLemmas.associativeConcat(
          prefix.toListL(depth) ++ spine.toListL(depth + 1),
          a.toListL(depth),
          value.toListL(depth)
        )

        Deep(prefix, spine, Digit2(a, value))
      }
      case Deep(prefix, spine, Digit2(a, b)) => {
        ListLemmas.associativeConcat(
          value.toListR(depth),
          b.toListR(depth),
          a.toListR(depth),
          spine.toListR(depth + 1)
        )
        ListLemmas.associativeConcat(
          value.toListR(depth),
          b.toListR(depth) ++ a.toListR(depth) ++ spine.toListR(depth + 1),
          prefix.toListR(depth)
        )
        ListLemmas.associativeConcat(
          prefix.toListL(depth) ++ spine.toListL(depth + 1),
          a.toListL(depth),
          b.toListL(depth),
          value.toListL(depth)
        )

        Deep(prefix, spine, Digit3(a, b, value))
      }
      case Deep(prefix, spine, Digit3(a, b, c)) => {
        ListLemmas.associativeConcat(
          value.toListR(depth),
          c.toListR(depth),
          b.toListR(depth),
          a.toListR(depth)
        )
        ListLemmas.associativeConcat(
          value.toListR(depth),
          c.toListR(depth) ++ b.toListR(depth) ++ a.toListR(depth),
          spine.toListR(depth + 1),
          prefix.toListR(depth)
        )
        ListLemmas.associativeConcat(
          prefix.toListL(depth) ++ spine.toListL(depth + 1),
          a.toListL(depth) ++ b.toListL(depth) ++ c.toListL(depth),
          value.toListL(depth)
        )
        ListLemmas.associativeConcat(
          prefix.toListL(depth) ++ spine.toListL(depth + 1),
          a.toListL(depth) ++ b.toListL(depth),
          c.toListL(depth),
          value.toListL(depth)
        )

        Deep(prefix, spine, Digit4(a, b, c, value))
      }
      case Deep(prefix, spine, Digit4(a, b, c, d)) => {
        ListLemmas.associativeConcat(
          value.toListR(depth),
          d.toListR(depth) ++ c.toListR(depth)
            ++ b.toListR(depth) ++ a.toListR(depth),
          spine.toListR(depth + 1),
          prefix.toListR(depth)
        )
        ListLemmas.associativeConcat(
          value.toListR(depth),
          d.toListR(depth) ++ c.toListR(depth) ++ b.toListR(depth),
          a.toListR(depth),
          spine.toListR(depth + 1)
        )
        ListLemmas.associativeConcat(
          value.toListR(depth),
          d.toListR(depth),
          c.toListR(depth),
          b.toListR(depth)
        )
        ListLemmas.associativeConcat(
          value.toListR(depth) ++ d.toListR(depth),
          c.toListR(depth) ++ b.toListR(depth),
          a.toListR(depth),
          spine.toListR(depth + 1)
        )
        ListLemmas.associativeConcat(
          prefix.toListL(depth),
          spine.toListL(depth + 1),
          a.toListL(depth) ++ b.toListL(depth) ++ c.toListL(depth)
        )
        ListLemmas.associativeConcat(
          prefix.toListL(depth) ++ spine.toListL(depth + 1),
          a.toListL(depth) ++ b.toListL(depth) ++ c.toListL(depth),
          d.toListL(depth),
          value.toListL(depth)
        )

        Deep(prefix, spine.addR(Node3(a, b, c), depth + 1), Digit2(d, value))
      }
    }
  }.ensuring(res =>
    res.isWellFormed(depth)
      && res.toListR(depth) == value.toListR(depth) ++ this.toListR(depth)
      && res.toListL(depth) == this.toListL(depth) ++ value.toListL(depth)
  )

<<<<<<< HEAD
  // appends the list to the tree
  private def addR(elems: List[Node[T, M]], depth: BigInt)(implicit
      m: Measure[T, M]
  ): FingerTree[T, M] = {
=======
  /// Appends a list of values to the right end of the tree
  private def addR(elems: List[Node[T]], depth: BigInt): FingerTree[T] = {
>>>>>>> a5f8f46b
    require(
      depth >= 0
        && this.isWellFormed(depth)
        && elems.forall(_.isWellFormed(depth))
    )

    elems match {
      case Nil() => this
      case Cons(h, t) => {
        ListLemmas.associativeConcat(
          Helpers.toListR(t, depth),
          h.toListR(depth),
          this.toListR(depth)
        )
        ListLemmas.associativeConcat(
          this.toListL(depth),
          h.toListL(depth),
          Helpers.toListL(t, depth)
        )

        this.addR(h, depth).addR(t, depth)
      }
    }
  }.ensuring(res =>
    res.isWellFormed(depth)
      && res.toListR(depth) == Helpers.toListR(elems, depth) ++ this.toListR(depth)
      && res.toListL(depth) == this.toListL(depth) ++ Helpers.toListL(elems, depth)
  )

<<<<<<< HEAD
  def addR(value: T)(implicit m: Measure[T, M]): FingerTree[T, M] = {
=======
  /// A wrapper around addR(Node[T], BigInt) that begins from the root of the tree
  def addR(value: T): FingerTree[T] = {
>>>>>>> a5f8f46b
    require(this.isWellFormed)

    this.addR(Leaf(value), 0)
  }.ensuring(res =>
    res.isWellFormed
      && res.toListR(0) == value :: this.toListR(0)
      && res.toListL(0) == this.toListL(0) :+ value
  )

<<<<<<< HEAD
  def viewL(implicit m: Measure[T, M]): View[T, M] = {
=======
  /// Potentially gets "head" of left-ordered list represented by tree
  def headL: Option[T] = {
>>>>>>> a5f8f46b
    require(this.isWellFormed)

    this match {
      case Empty()         => None[T]()
      case Single(Leaf(e)) => Some(e)
      case Single(_)       => ??? // Should never get here
      case Deep(prefix, spine, suffix) =>
        prefix.headL(0) match {
          case Leaf(value) => {
            ListLemmas.reverseHead(this.toListL())

            Some(value)
          }
          case _ => ??? // Should never get here
        }
    }
  }.ensuring(res =>
    res.isDefined != this.isEmpty
      && res == this.toListL().headOption
      && res == this.toListR().lastOption
  )

  /// Potentially gets "tail" of left-ordered list represented by tree
  def tailL: Option[FingerTree[T]] = {
    require(this.isWellFormed)

    this.viewL match {
      case ConsV(_, rest) => {
        check(!this.isEmpty)

        Some(rest)
      }
      case NilV() => None()
    }
  }.ensuring(res =>
    res.isDefined != this.isEmpty
      && (res match {
        case None() => true
        case Some(rest) =>
          rest.isWellFormed
            && rest.toListL() == this.toListL().tail
      })
  )

<<<<<<< HEAD
  def viewR(implicit m: Measure[T, M]): View[T, M] = {
=======
  /// Splits a tree into its leftmost element and the rest of the tree
  def viewL: View[T] = {
>>>>>>> a5f8f46b
    require(this.isWellFormed)

    this match {
      case Empty()             => NilV()
      case Single(Leaf(value)) => ConsV(value, Empty())
      case Single(_)           => ??? // Should never get here
      case Deep(prefix, spine, suffix) =>
        prefix.headL(0) match {
          case Leaf(value) => {
            check(this.headL == Some[T](value))

            ListLemmas.tailConcat(prefix.toListL(0), spine.toListL(1))
            ListLemmas.tailConcat(
              prefix.toListL(0) ++ spine.toListL(1),
              suffix.toListL(0)
            )

            ConsV(
              value,
              Helpers.deepL(prefix.tailL(0), spine, suffix, 0)
            )
          }
          case _ => ??? // Should never get here
        }
    }
  }.ensuring(res =>
    res.isEmpty == this.isEmpty
      && (res match {
        case NilV() => true
        case ConsV(head, rest) =>
          rest.isWellFormed
            && Some[T](head) == this.toListL().headOption
            && Some[T](head) == this.toListR().lastOption
            && rest.toListL() == this.toListL().tail
      })
  )

<<<<<<< HEAD
  def headL(implicit m: Measure[T, M]): Option[T] = {
    require(this.isWellFormed)
    this match {
      case Empty()         => None[T]()
      case Single(Leaf(e)) => Some(e)
      case Single(_)       => ???
      case Deep(prefix, spine, suffix) =>
        prefix.headL(0) match {
          case Leaf(value) =>
            ListLemmas.reverseHead(this.toListL())
            Some(value)
          case _ => ???
        }
    }
  }.ensuring(res =>
    res.isDefined != this.isEmpty
      && res == this.toListL().headOption
      && res == this.toListR().lastOption
  )

  def headR(implicit m: Measure[T, M]): Option[T] = {
=======
  /// Potentially gets "head" of right-ordered list represented by tree,
  /// i.e. last element of left-ordered list represented by tree
  def headR: Option[T] = {
>>>>>>> a5f8f46b
    require(this.isWellFormed)

    this match {
      case Empty()         => None()
      case Single(Leaf(e)) => Some(e)
      case Single(_)       => ??? // Should never get here
      case Deep(prefix, spine, suffix) =>
        suffix.headR(0) match {
          case Leaf(value) => {
            ListLemmas.reverseHead(this.toListR())
            FingerTreeLemmas.treeToListRReverse(this, 0)

            Some(value)
          }
          case _ => ??? // Should never get here
        }
    }
  }.ensuring(res =>
    res.isDefined != this.isEmpty
      && res == this.toListR().headOption
      && res == this.toListL().lastOption
  )

<<<<<<< HEAD
  def tailL(implicit m: Measure[T, M]): Option[FingerTree[T, M]] = {
=======
  /// Potentially gets "tail" of right-ordered list represented by tree,
  /// i.e. all except the last element of left-ordered list represented by tree
  def tailR: Option[FingerTree[T]] = {
>>>>>>> a5f8f46b
    require(this.isWellFormed)

    this.viewR match {
      case ConsV(_, rest) => {
        check(!this.isEmpty)

        Some(rest)
      }
      case NilV() => None()
    }
  }.ensuring(res =>
    res.isDefined != this.isEmpty
      && (res match {
        case None() => true
        case Some(rest) =>
          rest.isWellFormed
            && rest.toListR() == this.toListR().tail
      })
  )

<<<<<<< HEAD
  def tailR(implicit m: Measure[T, M]): Option[FingerTree[T, M]] = {
=======
  /// Splits a tree into its rightmost element and the rest of the tree
  def viewR: View[T] = {
>>>>>>> a5f8f46b
    require(this.isWellFormed)

    this match {
      case Empty()             => NilV()
      case Single(Leaf(value)) => ConsV(value, Empty())
      case Single(_)           => ??? // Should never get here
      case Deep(prefix, spine, suffix) =>
        suffix.headR(0) match {
          case Leaf(value) => {
            ListLemmas.tailConcat(suffix.toListR(0), spine.toListR(1))
            ListLemmas.tailConcat(
              suffix.toListR(0) ++ spine.toListR(1),
              prefix.toListR(0)
            )

            ConsV(
              this.headR.get,
              Helpers.deepR(prefix, spine, suffix.tailR(0), 0)
            )
          }
          case _ => ??? // Should never get here
        }
    }
  }.ensuring(res =>
    res.isEmpty == this.isEmpty
      && (res match {
        case NilV() => true
        case ConsV(head, rest) =>
          rest.isWellFormed
            && Some[T](head) == this.toListR().headOption
            && Some[T](head) == this.toListL().lastOption
            && rest.toListR() == this.toListR().tail
      })
  )

<<<<<<< HEAD
  def isEmpty(depth: BigInt)(implicit m: Measure[T, M]): Boolean = {
=======
  /// Determines if the tree is empty
  def isEmpty(depth: BigInt): Boolean = {
>>>>>>> a5f8f46b
    require(depth >= 0 && this.isWellFormed(depth))

    this match {
      case Empty() => true
      case _       => false
    }
  }.ensuring(res =>
    res == this.toListL(depth).isEmpty
      && res == this.toListR(depth).isEmpty
  )

<<<<<<< HEAD
  def isEmpty(implicit m: Measure[T, M]): Boolean = {
=======
  /// A wrapper around isEmpty(BigInt) that begins from the root of the tree
  def isEmpty: Boolean = {
>>>>>>> a5f8f46b
    require(this.isWellFormed)

    this.isEmpty(0)
  }.ensuring(res =>
    res == this.toListL().isEmpty
      && res == this.toListR().isEmpty
  )

  /// ***3.3 CONCATENATION*** ///

  /// Concatenates two trees together, as if concatenating the two underlying sequences
  private def concat(
      tree1: FingerTree[T, M],
      elems: List[Node[T, M]],
      tree2: FingerTree[T, M],
      depth: BigInt
  )(implicit m: Measure[T, M]): FingerTree[T, M] = {
    require(
      depth >= 0
        && tree1.isWellFormed(depth)
        && tree2.isWellFormed(depth)
        && elems.forall(_.isWellFormed(depth))
    )
    decreases(tree1)

    (tree1, tree2) match {
      case (Empty(), _) => tree2.addL(elems, depth)
      case (_, Empty()) => tree1.addR(elems, depth)
      case (Single(e), _) => {
        ListLemmas.associativeConcat(
          tree1.toListL(depth),
          Helpers.toListL(elems, depth),
          tree2.toListL(depth)
        )

        tree2.addL(elems, depth).addL(e, depth)
      }
      case (_, Single(e)) => {
        ListLemmas.associativeConcat(
          tree2.toListR(depth),
          Helpers.toListR(elems, depth),
          tree1.toListR(depth)
        )

        tree1.addR(elems, depth).addR(e, depth)
      }
      case (Deep(prefix1, spine1, suffix1), Deep(prefix2, spine2, suffix2)) => {
        val elemsTree1 = suffix1.toNodeList(depth)
        val elemsTree2 = prefix2.toNodeList(depth)

        FingerTreeLemmas.distributeToListLConcat(elemsTree1, elems, depth)
        FingerTreeLemmas.distributeToListLConcat(
          elemsTree1 ++ elems,
          elemsTree2,
          depth
        )
        ListLemmas.associativeConcat(
          prefix1.toListL(depth),
          spine1.toListL(depth + 1),
          suffix1.toListL(depth) ++ Helpers.toListL(elems, depth)
            ++ prefix2.toListL(depth),
          spine2.toListL(depth + 1)
        )
        ListLemmas.associativeConcat(
          prefix1.toListL(depth) ++ spine1.toListL(depth + 1),
          suffix1.toListL(depth),
          Helpers.toListL(elems, depth),
          prefix2.toListL(depth)
        )
        ListLemmas.associativeConcat(
          prefix1.toListL(depth) ++ spine1.toListL(depth + 1)
            ++ suffix1.toListL(depth),
          Helpers.toListL(elems, depth),
          prefix2.toListL(depth),
          spine2.toListL(depth + 1)
        )
        ListLemmas.associativeConcat(
          prefix1.toListL(depth) ++ spine1.toListL(depth + 1)
            ++ suffix1.toListL(depth),
          Helpers.toListL(elems, depth),
          prefix2.toListL(depth) ++ spine2.toListL(depth + 1),
          suffix2.toListL(depth)
        )

        FingerTreeLemmas.distributeToListRConcat(elemsTree1, elems, depth)
        FingerTreeLemmas.distributeToListRConcat(
          elemsTree1 ++ elems,
          elemsTree2,
          depth
        )
        ListLemmas.associativeConcat(
          Helpers.toListR(elemsTree2, depth),
          Helpers.toListR(elems, depth),
          Helpers.toListR(elemsTree1, depth)
        )

        // Verify lemmas on suffix of spine of new tree
        ListLemmas.associativeConcat(
          suffix2.toListR(depth),
          spine2.toListR(depth + 1),
          prefix2.toListR(depth) ++ Helpers.toListR(elems, depth)
            ++ suffix1.toListR(depth),
          spine1.toListR(depth + 1)
        )
        ListLemmas.associativeConcat(
          suffix2.toListR(depth) ++ spine2.toListR(depth + 1),
          prefix2.toListR(depth),
          Helpers.toListR(elems, depth),
          suffix1.toListR(depth)
        )
        ListLemmas.associativeConcat(
          suffix2.toListR(depth) ++ spine2.toListR(depth + 1)
            ++ prefix2.toListR(depth),
          Helpers.toListR(elems, depth),
          suffix1.toListR(depth),
          spine1.toListR(depth + 1)
        )
        ListLemmas.associativeConcat(
          suffix2.toListR(depth) ++ spine2.toListR(depth + 1)
            ++ prefix2.toListR(depth),
          Helpers.toListR(elems, depth),
          suffix1.toListR(depth) ++ spine1.toListR(depth + 1),
          prefix1.toListR(depth)
        )

        ListLemmas.forallConcat(elemsTree1, elems, _.isWellFormed(depth))
        ListLemmas.forallConcat(
          elemsTree1 ++ elems,
          elemsTree2,
          _.isWellFormed(depth)
        )

        val elemsRec = elemsTree1 ++ elems ++ elemsTree2
        val newElems = Helpers.toNodes(elemsRec, depth)

        Deep(prefix1, concat(spine1, newElems, spine2, depth + 1), suffix2)
      }
    }
  }.ensuring(res =>
    res.isWellFormed(depth)
      && res.toListL(depth) == tree1.toListL(depth)
        ++ Helpers.toListL(elems, depth)
        ++ tree2.toListL(depth)
      && res.toListR(depth) == tree2.toListR(depth)
<<<<<<< HEAD
      ++ Helpers.toListR(elems, depth)
      ++ tree1.toListR(depth)
  )

  def ++[T, M](tree1: FingerTree[T, M], tree2: FingerTree[T, M])(implicit
      m: Measure[T, M]
  ): FingerTree[T, M] = {
    require(tree1.isWellFormed && tree2.isWellFormed)
    tree1.concat(tree2)
  }.ensuring(res =>
    res.isWellFormed
      && res.toListL() == tree1.toListL() ++ tree2.toListL()
      && res.toListR() == tree2.toListR() ++ tree1.toListR()
  )

  def concat(
      tree: FingerTree[T, M]
  )(implicit m: Measure[T, M]): FingerTree[T, M] = {
=======
        ++ Helpers.toListR(elems, depth)
        ++ tree1.toListR(depth)
  )

  /// A wrapper around concat(FingerTree[T], List[Node[T]], FingerTree[T], BigInt)
  /// that begins from the root of the tree
  def concat(tree: FingerTree[T]): FingerTree[T] = {
>>>>>>> a5f8f46b
    require(this.isWellFormed && tree.isWellFormed)

    concat(this, Nil(), tree, 0)
  }.ensuring(res =>
    res.isWellFormed
      && res.toListL() == this.toListL() ++ tree.toListL()
      && res.toListR() == tree.toListR() ++ this.toListR()
  )

<<<<<<< HEAD
final case class Empty[T, M]() extends FingerTree[T, M]
final case class Single[T, M](value: Node[T, M]) extends FingerTree[T, M]
final case class Deep[T, M](
    prefix: Digit[T, M],
    spine: FingerTree[T, M],
    suffix: Digit[T, M]
) extends FingerTree[T, M]
=======
  /// Sets concatenation operator for finger trees to concat(FingerTree[T])
  def ++[T](tree1: FingerTree[T], tree2: FingerTree[T]): FingerTree[T] = {
    require(tree1.isWellFormed && tree2.isWellFormed)

    tree1.concat(tree2)
  }.ensuring(res =>
    res.isWellFormed
      && res.toListL() == tree1.toListL() ++ tree2.toListL()
      && res.toListR() == tree2.toListR() ++ tree1.toListR()
  )

/// A FingerTree[T] is either a:
/// - Empty[T](),
/// - Single[T](Node[T]), or
/// - Deep[T](Digit[T], FingerTree[T], Digit[T])
final case class Empty[T]() extends FingerTree[T]
final case class Single[T](value: Node[T]) extends FingerTree[T]
final case class Deep[T](
    prefix: Digit[T],
    spine: FingerTree[T],
    suffix: Digit[T]
) extends FingerTree[T]
>>>>>>> a5f8f46b
<|MERGE_RESOLUTION|>--- conflicted
+++ resolved
@@ -4,27 +4,19 @@
 import stainless.collection._
 import stainless.proof._
 
-<<<<<<< HEAD
-sealed trait FingerTree[T, M]:
-=======
 /// This file defines the data structure for the finger tree, the actual object
 /// of interest in our project. Here, we define operations consisting of appending
 /// to, removing from, and viewing from both ends of the tree, as well concatenating
 /// two tree together. The case classes of FingerTree[T] are found at the end of
 /// the file.
 
-sealed trait FingerTree[T]:
->>>>>>> a5f8f46b
+sealed trait FingerTree[T, M]:
 
   /// ***INVARIANT FUNCTIONS*** ///
 
-<<<<<<< HEAD
-  def isWellFormed(depth: BigInt)(implicit m: Measure[T, M]): Boolean = {
-=======
   /// Checks the invariant that the tree is composed of fully balanced
   /// subtrees of increasing depth at each progressive level
-  def isWellFormed(depth: BigInt): Boolean = {
->>>>>>> a5f8f46b
+  def isWellFormed(depth: BigInt)(implicit m: Measure[T, M]): Boolean = {
     require(depth >= 0)
 
     this match {
@@ -32,31 +24,23 @@
       case Single(value) => value.isWellFormed(depth)
       case Deep(prefix, spine, suffix) =>
         prefix.isWellFormed(depth)
-          && spine.isWellFormed(depth + 1)
-          && suffix.isWellFormed(depth)
+        && spine.isWellFormed(depth + 1)
+        && suffix.isWellFormed(depth)
     }
   }
 
-<<<<<<< HEAD
-  def isWellFormed(implicit m: Measure[T, M]): Boolean =
-=======
   /// A wrapper around isWellFormed(BigInt), starting the check from the
   /// top-most level of the tree
-  def isWellFormed: Boolean =
->>>>>>> a5f8f46b
+  def isWellFormed(implicit m: Measure[T, M]): Boolean =
     this.isWellFormed(0)
 
   /// ***CONVERSION FUNCTIONS*** ///
 
-<<<<<<< HEAD
+  /// Constructs a tree from a list, adding repeatedly to the left of the tree
+  /// NOTE: This has the effect of reversing the ordering of the original list
   def toTreeL[T, M](
       elems: List[T]
   )(implicit m: Measure[T, M]): FingerTree[T, M] = {
-=======
-  /// Constructs a tree from a list, adding repeatedly to the left of the tree
-  /// NOTE: This has the effect of reversing the ordering of the original list
-  def toTreeL[T](elems: List[T]): FingerTree[T] = {
->>>>>>> a5f8f46b
     elems match {
       case Nil()      => Empty()
       case Cons(h, t) => toTreeL(t).addL(h)
@@ -66,14 +50,10 @@
       && res.toListL() == elems
   )
 
-<<<<<<< HEAD
+  /// Constructs a tree from a list, adding repeatedly to the right of the tree
   def toTreeR[T, M](
       elems: List[T]
   )(implicit m: Measure[T, M]): FingerTree[T, M] = {
-=======
-  /// Constructs a tree from a list, adding repeatedly to the right of the tree
-  def toTreeR[T](elems: List[T]): FingerTree[T] = {
->>>>>>> a5f8f46b
     elems match {
       case Nil()      => Empty()
       case Cons(h, t) => toTreeR(t).addR(h)
@@ -83,12 +63,8 @@
       && res.toListR() == elems
   )
 
-<<<<<<< HEAD
+  /// Constructs a list from a tree, according to an in-order traversal
   def toListL(depth: BigInt)(implicit m: Measure[T, M]): List[T] = {
-=======
-  /// Constructs a list from a tree, according to an in-order traversal
-  def toListL(depth: BigInt): List[T] = {
->>>>>>> a5f8f46b
     require(depth >= 0 && this.isWellFormed(depth))
 
     this match {
@@ -115,23 +91,15 @@
     }
   }.ensuring(res => res.reverse == this.toListR(depth))
 
-<<<<<<< HEAD
+  /// A wrapper around toListL(BigInt), starting from the top-most level of the tree
   def toListL()(implicit m: Measure[T, M]): List[T] = {
-=======
-  /// A wrapper around toListL(BigInt), starting from the top-most level of the tree
-  def toListL(): List[T] = {
->>>>>>> a5f8f46b
     require(this.isWellFormed)
 
     this.toListL(0)
   }.ensuring(res => res.reverse == this.toListR())
 
-<<<<<<< HEAD
+  /// Constructs a list from a tree, according to a reversed in-order traversal
   def toListR(depth: BigInt)(implicit m: Measure[T, M]): List[T] = {
-=======
-  /// Constructs a list from a tree, according to a reversed in-order traversal
-  def toListR(depth: BigInt): List[T] = {
->>>>>>> a5f8f46b
     require(depth >= 0 && this.isWellFormed(depth))
 
     this match {
@@ -143,12 +111,8 @@
     }
   }
 
-<<<<<<< HEAD
+  /// A wrapper around toListR(BigInt), starting from the top-most level of the tree
   def toListR()(implicit m: Measure[T, M]): List[T] = {
-=======
-  /// A wrapper around toListR(BigInt), starting from the top-most level of the tree
-  def toListR(): List[T] = {
->>>>>>> a5f8f46b
     require(this.isWellFormed)
 
     this.toListR(0)
@@ -156,14 +120,10 @@
 
   /// ***3.2 DEQUE OPERATIONS*** ///
 
-<<<<<<< HEAD
+  /// Adds a value to the left end of the tree
   private def addL(value: Node[T, M], depth: BigInt)(implicit
       m: Measure[T, M]
   ): FingerTree[T, M] = {
-=======
-  /// Adds a value to the left end of the tree
-  private def addL(value: Node[T], depth: BigInt): FingerTree[T] = {
->>>>>>> a5f8f46b
     require(depth >= 0 && this.isWellFormed(depth) && value.isWellFormed(depth))
 
     this match {
@@ -280,15 +240,10 @@
       && res.toListR(depth) == this.toListR(depth) ++ value.toListR(depth)
   )
 
-<<<<<<< HEAD
-  // preprends the list to the tree
+  // Prepends a list of values to the left end of the tree
   private def addL(elems: List[Node[T, M]], depth: BigInt)(implicit
       m: Measure[T, M]
   ): FingerTree[T, M] = {
-=======
-  // Prepends a list of values to the left end of the tree
-  private def addL(elems: List[Node[T]], depth: BigInt): FingerTree[T] = {
->>>>>>> a5f8f46b
     require(
       depth >= 0
         && this.isWellFormed(depth)
@@ -314,16 +269,14 @@
     }
   }.ensuring(res =>
     res.isWellFormed(depth)
-      && res.toListL(depth) == Helpers.toListL(elems, depth) ++ this.toListL(depth)
-      && res.toListR(depth) == this.toListR(depth) ++ Helpers.toListR(elems, depth)
-  )
-
-<<<<<<< HEAD
+      && res
+        .toListL(depth) == Helpers.toListL(elems, depth) ++ this.toListL(depth)
+      && res
+        .toListR(depth) == this.toListR(depth) ++ Helpers.toListR(elems, depth)
+  )
+
+  /// A wrapper around addL(Node[T], BigInt) that begins from the root of the tree
   def addL(value: T)(implicit m: Measure[T, M]): FingerTree[T, M] = {
-=======
-  /// A wrapper around addL(Node[T], BigInt) that begins from the root of the tree
-  def addL(value: T): FingerTree[T] = {
->>>>>>> a5f8f46b
     require(this.isWellFormed)
 
     this.addL(Leaf(value), 0)
@@ -333,14 +286,10 @@
       && res.toListR(0) == this.toListR(0) :+ value
   )
 
-<<<<<<< HEAD
+  /// Adds a value to the right end of the tree
   private def addR(value: Node[T, M], depth: BigInt)(implicit
       m: Measure[T, M]
   ): FingerTree[T, M] = {
-=======
-  /// Adds a value to the right end of the tree
-  private def addR(value: Node[T], depth: BigInt): FingerTree[T] = {
->>>>>>> a5f8f46b
     require(depth >= 0 && this.isWellFormed(depth) && value.isWellFormed(depth))
 
     this match {
@@ -457,15 +406,10 @@
       && res.toListL(depth) == this.toListL(depth) ++ value.toListL(depth)
   )
 
-<<<<<<< HEAD
-  // appends the list to the tree
+  /// Appends a list of values to the right end of the tree
   private def addR(elems: List[Node[T, M]], depth: BigInt)(implicit
       m: Measure[T, M]
   ): FingerTree[T, M] = {
-=======
-  /// Appends a list of values to the right end of the tree
-  private def addR(elems: List[Node[T]], depth: BigInt): FingerTree[T] = {
->>>>>>> a5f8f46b
     require(
       depth >= 0
         && this.isWellFormed(depth)
@@ -491,16 +435,14 @@
     }
   }.ensuring(res =>
     res.isWellFormed(depth)
-      && res.toListR(depth) == Helpers.toListR(elems, depth) ++ this.toListR(depth)
-      && res.toListL(depth) == this.toListL(depth) ++ Helpers.toListL(elems, depth)
-  )
-
-<<<<<<< HEAD
+      && res
+        .toListR(depth) == Helpers.toListR(elems, depth) ++ this.toListR(depth)
+      && res
+        .toListL(depth) == this.toListL(depth) ++ Helpers.toListL(elems, depth)
+  )
+
+  /// A wrapper around addR(Node[T], BigInt) that begins from the root of the tree
   def addR(value: T)(implicit m: Measure[T, M]): FingerTree[T, M] = {
-=======
-  /// A wrapper around addR(Node[T], BigInt) that begins from the root of the tree
-  def addR(value: T): FingerTree[T] = {
->>>>>>> a5f8f46b
     require(this.isWellFormed)
 
     this.addR(Leaf(value), 0)
@@ -510,12 +452,8 @@
       && res.toListL(0) == this.toListL(0) :+ value
   )
 
-<<<<<<< HEAD
-  def viewL(implicit m: Measure[T, M]): View[T, M] = {
-=======
   /// Potentially gets "head" of left-ordered list represented by tree
-  def headL: Option[T] = {
->>>>>>> a5f8f46b
+  def headL(implicit m: Measure[T, M]): Option[T] = {
     require(this.isWellFormed)
 
     this match {
@@ -539,7 +477,7 @@
   )
 
   /// Potentially gets "tail" of left-ordered list represented by tree
-  def tailL: Option[FingerTree[T]] = {
+  def tailL(implicit m: Measure[T, M]): Option[FingerTree[T, M]] = {
     require(this.isWellFormed)
 
     this.viewL match {
@@ -556,16 +494,12 @@
         case None() => true
         case Some(rest) =>
           rest.isWellFormed
-            && rest.toListL() == this.toListL().tail
+          && rest.toListL() == this.toListL().tail
       })
   )
 
-<<<<<<< HEAD
-  def viewR(implicit m: Measure[T, M]): View[T, M] = {
-=======
   /// Splits a tree into its leftmost element and the rest of the tree
-  def viewL: View[T] = {
->>>>>>> a5f8f46b
+  def viewL(implicit m: Measure[T, M]): View[T, M] = {
     require(this.isWellFormed)
 
     this match {
@@ -597,39 +531,15 @@
         case NilV() => true
         case ConsV(head, rest) =>
           rest.isWellFormed
-            && Some[T](head) == this.toListL().headOption
-            && Some[T](head) == this.toListR().lastOption
-            && rest.toListL() == this.toListL().tail
+          && Some[T](head) == this.toListL().headOption
+          && Some[T](head) == this.toListR().lastOption
+          && rest.toListL() == this.toListL().tail
       })
   )
 
-<<<<<<< HEAD
-  def headL(implicit m: Measure[T, M]): Option[T] = {
-    require(this.isWellFormed)
-    this match {
-      case Empty()         => None[T]()
-      case Single(Leaf(e)) => Some(e)
-      case Single(_)       => ???
-      case Deep(prefix, spine, suffix) =>
-        prefix.headL(0) match {
-          case Leaf(value) =>
-            ListLemmas.reverseHead(this.toListL())
-            Some(value)
-          case _ => ???
-        }
-    }
-  }.ensuring(res =>
-    res.isDefined != this.isEmpty
-      && res == this.toListL().headOption
-      && res == this.toListR().lastOption
-  )
-
-  def headR(implicit m: Measure[T, M]): Option[T] = {
-=======
   /// Potentially gets "head" of right-ordered list represented by tree,
   /// i.e. last element of left-ordered list represented by tree
-  def headR: Option[T] = {
->>>>>>> a5f8f46b
+  def headR(implicit m: Measure[T, M]): Option[T] = {
     require(this.isWellFormed)
 
     this match {
@@ -653,13 +563,9 @@
       && res == this.toListL().lastOption
   )
 
-<<<<<<< HEAD
-  def tailL(implicit m: Measure[T, M]): Option[FingerTree[T, M]] = {
-=======
   /// Potentially gets "tail" of right-ordered list represented by tree,
   /// i.e. all except the last element of left-ordered list represented by tree
-  def tailR: Option[FingerTree[T]] = {
->>>>>>> a5f8f46b
+  def tailR(implicit m: Measure[T, M]): Option[FingerTree[T, M]] = {
     require(this.isWellFormed)
 
     this.viewR match {
@@ -676,16 +582,12 @@
         case None() => true
         case Some(rest) =>
           rest.isWellFormed
-            && rest.toListR() == this.toListR().tail
+          && rest.toListR() == this.toListR().tail
       })
   )
 
-<<<<<<< HEAD
-  def tailR(implicit m: Measure[T, M]): Option[FingerTree[T, M]] = {
-=======
   /// Splits a tree into its rightmost element and the rest of the tree
-  def viewR: View[T] = {
->>>>>>> a5f8f46b
+  def viewR(implicit m: Measure[T, M]): View[T, M] = {
     require(this.isWellFormed)
 
     this match {
@@ -715,18 +617,14 @@
         case NilV() => true
         case ConsV(head, rest) =>
           rest.isWellFormed
-            && Some[T](head) == this.toListR().headOption
-            && Some[T](head) == this.toListL().lastOption
-            && rest.toListR() == this.toListR().tail
+          && Some[T](head) == this.toListR().headOption
+          && Some[T](head) == this.toListL().lastOption
+          && rest.toListR() == this.toListR().tail
       })
   )
 
-<<<<<<< HEAD
+  /// Determines if the tree is empty
   def isEmpty(depth: BigInt)(implicit m: Measure[T, M]): Boolean = {
-=======
-  /// Determines if the tree is empty
-  def isEmpty(depth: BigInt): Boolean = {
->>>>>>> a5f8f46b
     require(depth >= 0 && this.isWellFormed(depth))
 
     this match {
@@ -738,12 +636,8 @@
       && res == this.toListR(depth).isEmpty
   )
 
-<<<<<<< HEAD
+  /// A wrapper around isEmpty(BigInt) that begins from the root of the tree
   def isEmpty(implicit m: Measure[T, M]): Boolean = {
-=======
-  /// A wrapper around isEmpty(BigInt) that begins from the root of the tree
-  def isEmpty: Boolean = {
->>>>>>> a5f8f46b
     require(this.isWellFormed)
 
     this.isEmpty(0)
@@ -885,18 +779,33 @@
   }.ensuring(res =>
     res.isWellFormed(depth)
       && res.toListL(depth) == tree1.toListL(depth)
-        ++ Helpers.toListL(elems, depth)
-        ++ tree2.toListL(depth)
+      ++ Helpers.toListL(elems, depth)
+      ++ tree2.toListL(depth)
       && res.toListR(depth) == tree2.toListR(depth)
-<<<<<<< HEAD
       ++ Helpers.toListR(elems, depth)
       ++ tree1.toListR(depth)
   )
 
+  /// A wrapper around concat(FingerTree[T], List[Node[T]], FingerTree[T], BigInt)
+  /// that begins from the root of the tree
+  def concat(
+      tree: FingerTree[T, M]
+  )(implicit m: Measure[T, M]): FingerTree[T, M] = {
+    require(this.isWellFormed && tree.isWellFormed)
+
+    concat(this, Nil(), tree, 0)
+  }.ensuring(res =>
+    res.isWellFormed
+      && res.toListL() == this.toListL() ++ tree.toListL()
+      && res.toListR() == tree.toListR() ++ this.toListR()
+  )
+
+  /// Sets concatenation operator for finger trees to concat(FingerTree[T])
   def ++[T, M](tree1: FingerTree[T, M], tree2: FingerTree[T, M])(implicit
       m: Measure[T, M]
   ): FingerTree[T, M] = {
     require(tree1.isWellFormed && tree2.isWellFormed)
+
     tree1.concat(tree2)
   }.ensuring(res =>
     res.isWellFormed
@@ -904,56 +813,14 @@
       && res.toListR() == tree2.toListR() ++ tree1.toListR()
   )
 
-  def concat(
-      tree: FingerTree[T, M]
-  )(implicit m: Measure[T, M]): FingerTree[T, M] = {
-=======
-        ++ Helpers.toListR(elems, depth)
-        ++ tree1.toListR(depth)
-  )
-
-  /// A wrapper around concat(FingerTree[T], List[Node[T]], FingerTree[T], BigInt)
-  /// that begins from the root of the tree
-  def concat(tree: FingerTree[T]): FingerTree[T] = {
->>>>>>> a5f8f46b
-    require(this.isWellFormed && tree.isWellFormed)
-
-    concat(this, Nil(), tree, 0)
-  }.ensuring(res =>
-    res.isWellFormed
-      && res.toListL() == this.toListL() ++ tree.toListL()
-      && res.toListR() == tree.toListR() ++ this.toListR()
-  )
-
-<<<<<<< HEAD
+/// A FingerTree[T] is either a:
+/// - Empty[T](),
+/// - Single[T](Node[T]), or
+/// - Deep[T](Digit[T], FingerTree[T], Digit[T])
 final case class Empty[T, M]() extends FingerTree[T, M]
 final case class Single[T, M](value: Node[T, M]) extends FingerTree[T, M]
 final case class Deep[T, M](
     prefix: Digit[T, M],
     spine: FingerTree[T, M],
     suffix: Digit[T, M]
-) extends FingerTree[T, M]
-=======
-  /// Sets concatenation operator for finger trees to concat(FingerTree[T])
-  def ++[T](tree1: FingerTree[T], tree2: FingerTree[T]): FingerTree[T] = {
-    require(tree1.isWellFormed && tree2.isWellFormed)
-
-    tree1.concat(tree2)
-  }.ensuring(res =>
-    res.isWellFormed
-      && res.toListL() == tree1.toListL() ++ tree2.toListL()
-      && res.toListR() == tree2.toListR() ++ tree1.toListR()
-  )
-
-/// A FingerTree[T] is either a:
-/// - Empty[T](),
-/// - Single[T](Node[T]), or
-/// - Deep[T](Digit[T], FingerTree[T], Digit[T])
-final case class Empty[T]() extends FingerTree[T]
-final case class Single[T](value: Node[T]) extends FingerTree[T]
-final case class Deep[T](
-    prefix: Digit[T],
-    spine: FingerTree[T],
-    suffix: Digit[T]
-) extends FingerTree[T]
->>>>>>> a5f8f46b
+) extends FingerTree[T, M]